--- conflicted
+++ resolved
@@ -1730,11 +1730,8 @@
 
         if (!is_inside) return
 
-<<<<<<< HEAD
-        let node = this.graph.getNodeOnPos(e.canvasX, e.canvasY, this.visible_nodes)
-=======
         let node = graph.getNodeOnPos(e.canvasX, e.canvasY, this.visible_nodes)
->>>>>>> e6961f1c
+
         let skip_action = false
         const now = LiteGraph.getTime()
         const is_double_click = (now - this.last_mouseclick < 300)
