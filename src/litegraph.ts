--- conflicted
+++ resolved
@@ -133,11 +133,8 @@
 export { LGraphCanvas, type LGraphCanvasState } from "./LGraphCanvas"
 export { LGraphGroup } from "./LGraphGroup"
 export { LGraphNode, type NodeId } from "./LGraphNode"
-<<<<<<< HEAD
 export { COMFY_VUE_NODE_DIMENSIONS, type ComponentHeightKey } from "./LiteGraphGlobal"
-=======
 export { LGraphNodeProperties } from "./LGraphNodeProperties"
->>>>>>> c9b48617
 export { type LinkId, LLink } from "./LLink"
 export { clamp, createBounds } from "./measure"
 export { Reroute, type RerouteId } from "./Reroute"
